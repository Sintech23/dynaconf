# coding: utf-8
import os
import pytest
from dynaconf.utils.parse_conf import true_values


def test_deleted_raise(settings):
    """asserts variable can be deleted"""
    assert settings.TODELETE is True
    del settings.TODELETE
    with pytest.raises(AttributeError):
        assert settings.TODELETE is True
    assert settings.exists("TODELETE") is False
    assert settings.get("TODELETE") is None


def test_accepts_only_upper(settings):
    """Only upper case names are allowed
    lower case are converted"""
    assert settings.DEBUG is True
    assert settings.get("debug") is True
    assert settings.get("DEBUG") is True
    assert settings.exists("debug")
    with pytest.raises(AttributeError):
        # access in lower case is not allowed
        assert settings.debug is True


def test_call_works_as_get(settings):
    """settings.get('name') is the same as settings('name')"""

    assert settings("debug") == settings.get("DEBUG")
    assert settings("non_exist", default="hello") == "hello"
    assert settings.get("non_exist", default="hello") == "hello"
    assert settings.__call__("debug") == settings.DEBUG
    assert settings._wrapped.__call__("debug") == settings.DEBUG


def test_keys_are_equal(settings):
    assert set(list(settings.keys())) == set(list(settings.store.keys()))


def test_values_are_equal(settings):
    for item in settings.values():
        assert item in settings.store.values()


def test_get_env(settings):
    settings.environ["FRUIT"] = "BANANA"
    assert settings.exists_in_environ("fruit") is True
    assert settings.environ["FRUIT"] == settings.get_environ("fruit")
    assert os.environ["FRUIT"] == settings.environ.get("FRUIT")

    settings.environ["SALARY"] = "180.235"
    assert settings.get_environ("salary", cast="@float") == 180.235

    settings.environ["ENVINT"] = "@int 24"
    assert settings.get_environ("envint", cast=True) == 24


def test_float(settings):
    settings.set("money", "500.42")
    assert settings.exists("MONEY")
    assert settings.MONEY == "500.42"
    assert settings.MONEY != 500.42
    assert settings.store["MONEY"] == "500.42"
    assert "MONEY" not in settings._deleted
    assert "money" not in settings._deleted
    assert isinstance(settings.as_float("money"), float)
    assert settings.as_float("MONEY") == 500.42


def test_int(settings):
    settings.set("age", "500")
    assert settings.exists("AGE")
    assert settings.AGE == "500"
    assert settings.AGE != 500
    assert settings.store["AGE"] == "500"
    assert "AGE" not in settings._deleted
    assert "age" not in settings._deleted
    assert isinstance(settings.as_int("age"), int)
    assert settings.as_int("age") == 500


def test_bool(settings):
    for true_value in true_values:
        # ('t', 'true', 'enabled', '1', 'on', 'yes')
        settings.set("feature", true_value)
        assert settings.exists("FEATURE")
        assert settings.FEATURE == true_value
        assert settings.FEATURE is not True
        assert settings.store["FEATURE"] == true_value
        assert "FEATURE" not in settings._deleted
        assert "feature" not in settings._deleted
        assert isinstance(settings.as_bool("feature"), bool)
        assert settings.as_bool("FEATURE") is True

    # anything else is a false value
    false_values = ["f", "false", "False", "disabled", "0", "off", "no"]
    for false_value in false_values:
        settings.set("feature", false_value)
        assert settings.exists("FEATURE")
        assert settings.FEATURE == false_value
        assert settings.FEATURE is not False
        assert settings.store["FEATURE"] == false_value
        assert "FEATURE" not in settings._deleted
        assert "feature" not in settings._deleted
        assert isinstance(settings.as_bool("feature"), bool)
        assert settings.as_bool("FEATURE") is False


def test_as_json(settings):
    settings.set("fruits", '["banana", "apple", "kiwi"]')
    assert settings.exists("FRUITS")
    assert settings.FRUITS == '["banana", "apple", "kiwi"]'
    assert settings.FRUITS != ["banana", "apple", "kiwi"]
    assert settings.store["FRUITS"] == '["banana", "apple", "kiwi"]'
    assert "FRUITS" not in settings._deleted
    assert "fruits" not in settings._deleted
    assert isinstance(settings.as_json("fruits"), list)
    assert settings.as_json("fruits") == ["banana", "apple", "kiwi"]

    settings.set("person", '{"name": "Bruno"}')
    assert settings.exists("PERSON")
    assert settings.PERSON == '{"name": "Bruno"}'
    assert settings.PERSON != {"name": "Bruno"}
    assert settings.store["PERSON"] == '{"name": "Bruno"}'
    assert "PERSON" not in settings._deleted
    assert "person" not in settings._deleted
    assert isinstance(settings.as_json("person"), dict)
    assert settings.as_json("person") == {"name": "Bruno"}


def test_env_should_be_string(settings):
    with pytest.raises(AttributeError):
        with settings.setenv(123456):
            pass


def test_env_should_not_have_underline(settings):
    with pytest.raises(AttributeError):
        with settings.setenv("COOL_env"):
            pass


def test_path_for(settings):
    assert settings.path_for("/tmp", "bla") == "/tmp/bla"
    assert settings.path_for("foo", "bar", "blaz") == "./foo/bar/blaz"


def test_get_item(settings):
    assert settings["DOTENV_INT"] == 1
    assert settings["PORT"] == 5000
    with pytest.raises(KeyError):
        settings["DONOTEXISTTHISKEY"]


def test_set_item(settings):
    settings["FOO"] = "bar"
    assert settings.FOO == "bar"
    assert "FOO" in settings._defaults
    assert settings("FOO") == "bar"
    assert settings.get("FOO") == "bar"


def test_set(settings):
    # NOTE: it is recommended to call set(x, 1) or ['x'] = 1
    # instead of settings.BAZ = 'bar'
    settings.set("BAZ", "bar")
    assert settings.BAZ == "bar"
    assert "BAZ" in settings._defaults
    assert settings("BAZ") == "bar"
    assert settings.get("BAZ") == "bar"


def test_set_merge(settings):
    settings.set("MERGE_ENABLED_FOR_DYNACONF", True)
    settings.set("MERGE_KEY", {"items": [{"name": "item 1"}, {"name": "item 2"}]})
    settings.set("MERGE_KEY", {"items": [{"name": "item 3"}, {"name": "item 4"}]})
    assert settings.MERGE_KEY == {
        "items": [{"name": "item 1"}, {"name": "item 2"}, {"name": "item 3"}, {"name": "item 4"}]
    }


def test_exists(settings):
<<<<<<< HEAD
    settings.set("BOOK", "TAOCP")
    assert settings.exists("BOOK") is True
=======
    settings.set('BOOK', 'TAOCP')
    assert settings.exists('BOOK') == True


def test_dotted_traversal_access(settings):
    settings.set('PARAMS', {'PASSWORD': 'secret', 'SSL': {'CONTEXT': 'SECURE'}})
    assert settings.get('PARAMS') == {
        'PASSWORD': 'secret',
        'SSL': {
            'CONTEXT': 'SECURE'
        }
    }

    assert settings('PARAMS.PASSWORD') == 'secret'
    assert settings('PARAMS.TOKEN.IMAGINARY', 1234) == 1234
    assert settings('IMAGINARY_KEY') is None

    assert settings['PARAMS.PASSWORD'] == 'secret'

    # Dotted traversal should not work for dictionary-like key access.
    with pytest.raises(KeyError):
        settings['PARAMS.DOESNOTEXIST']

    # Disable dot-traversal on a per-call basis.
    assert settings('PARAMS.PASSWORD', dotted_lookup=False) is None
>>>>>>> b4c9717e
<|MERGE_RESOLUTION|>--- conflicted
+++ resolved
@@ -175,36 +175,51 @@
 
 def test_set_merge(settings):
     settings.set("MERGE_ENABLED_FOR_DYNACONF", True)
-    settings.set("MERGE_KEY", {"items": [{"name": "item 1"}, {"name": "item 2"}]})
-    settings.set("MERGE_KEY", {"items": [{"name": "item 3"}, {"name": "item 4"}]})
+    settings.set("MERGE_KEY", {
+        "items": [{"name": "item 1"}, {"name": "item 2"}]
+    })
+    settings.set("MERGE_KEY", {
+        "items": [{"name": "item 3"}, {"name": "item 4"}]
+    })
     assert settings.MERGE_KEY == {
-        "items": [{"name": "item 1"}, {"name": "item 2"}, {"name": "item 3"}, {"name": "item 4"}]
+        "items": [
+            {"name": "item 1"}, {"name": "item 2"},
+            {"name": "item 3"}, {"name": "item 4"}
+        ]
     }
 
 
 def test_exists(settings):
-<<<<<<< HEAD
-    settings.set("BOOK", "TAOCP")
-    assert settings.exists("BOOK") is True
-=======
     settings.set('BOOK', 'TAOCP')
-    assert settings.exists('BOOK') == True
+    assert settings.exists('BOOK') is True
 
 
 def test_dotted_traversal_access(settings):
-    settings.set('PARAMS', {'PASSWORD': 'secret', 'SSL': {'CONTEXT': 'SECURE'}})
+    settings.set(
+        'PARAMS',
+        {
+            'PASSWORD': 'secret',
+            'SSL': {'CONTEXT': 'SECURE'},
+            'DOTTED.KEY': True
+        }
+    )
     assert settings.get('PARAMS') == {
         'PASSWORD': 'secret',
         'SSL': {
             'CONTEXT': 'SECURE'
-        }
+        },
+        'DOTTED.KEY': True
     }
 
     assert settings('PARAMS.PASSWORD') == 'secret'
+    assert settings('PARAMS.SSL.CONTEXT') == 'SECURE'
     assert settings('PARAMS.TOKEN.IMAGINARY', 1234) == 1234
+    assert settings('IMAGINARY_KEY.FOO') is None
     assert settings('IMAGINARY_KEY') is None
 
     assert settings['PARAMS.PASSWORD'] == 'secret'
+    assert settings['PARAMS.SSL.CONTEXT'] == 'SECURE'
+    assert settings.PARAMS.SSL.CONTEXT == 'SECURE'
 
     # Dotted traversal should not work for dictionary-like key access.
     with pytest.raises(KeyError):
@@ -212,4 +227,26 @@
 
     # Disable dot-traversal on a per-call basis.
     assert settings('PARAMS.PASSWORD', dotted_lookup=False) is None
->>>>>>> b4c9717e
+
+    assert settings('PARAMS.DOTTED.KEY') is None
+    assert settings('PARAMS').get('DOTTED.KEY') is True
+
+    settings.set('DOTTED.KEY', True)
+    assert settings('DOTTED.KEY', dotted_lookup=False) is True
+
+    settings.set(
+        'NESTED_1',
+        {
+            "nested_2": {
+                "nested_3": {
+                    "nested_4": True
+                }
+            }
+        }
+    )
+
+    assert settings.NESTED_1.nested_2.nested_3.nested_4 is True
+    assert settings['NESTED_1.nested_2.nested_3.nested_4'] is True
+    assert settings('NESTED_1.nested_2.nested_3.nested_4') is True
+    # First key is always transformed to upper()
+    assert settings('nested_1.nested_2.nested_3.nested_4') is True